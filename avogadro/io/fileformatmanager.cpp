/******************************************************************************

  This source file is part of the Avogadro project.

  Copyright 2013 Kitware, Inc.

  This source code is released under the New BSD License, (the "License").

  Unless required by applicable law or agreed to in writing, software
  distributed under the License is distributed on an "AS IS" BASIS,
  WITHOUT WARRANTIES OR CONDITIONS OF ANY KIND, either express or implied.
  See the License for the specific language governing permissions and
  limitations under the License.

******************************************************************************/

#include "fileformatmanager.h"

#include "fileformat.h"

#include "cjsonformat.h"
#include "cmlformat.h"
#include "gromacsformat.h"
#include "lammpsformat.h"
#include "mdlformat.h"
#include "poscarformat.h"
#include "trrformat.h"
#include "xyzformat.h"

#include <algorithm>
#include <memory>

using std::unique_ptr;

namespace Avogadro {
namespace Io {

FileFormatManager& FileFormatManager::instance()
{
  static FileFormatManager instance;
  return instance;
}

bool FileFormatManager::readFile(Core::Molecule& molecule,
                                 const std::string& fileName,
                                 const std::string& fileExtension) const
{
  FileFormat* format(nullptr);
  if (fileExtension.empty()) {
    // We need to guess the file extension.
    size_t pos = fileName.find_last_of('.');
    format = filteredFormatFromFormatMap(fileName.substr(pos + 1),
                                         FileFormat::Read | FileFormat::File,
                                         m_fileExtensions);
  } else {
    format = filteredFormatFromFormatMap(
      fileExtension, FileFormat::Read | FileFormat::File, m_fileExtensions);
  }
  if (!format)
    return false;

  unique_ptr<FileFormat> formatInstance(format->newInstance());
  return formatInstance->readFile(fileName, molecule);
}

bool FileFormatManager::writeFile(const Core::Molecule& molecule,
                                  const std::string& fileName,
                                  const std::string& fileExtension) const
{
  FileFormat* format(nullptr);
  if (fileExtension.empty()) {
    // We need to guess the file extension.
    size_t pos = fileName.find_last_of('.');
    format = filteredFormatFromFormatMap(fileName.substr(pos + 1),
                                         FileFormat::Write | FileFormat::File,
                                         m_fileExtensions);
  } else {
    format = filteredFormatFromFormatMap(
      fileExtension, FileFormat::Write | FileFormat::File, m_fileExtensions);
  }
  if (!format)
    return false;

  unique_ptr<FileFormat> formatInstance(format->newInstance());
  return formatInstance->writeFile(fileName, molecule);
}

bool FileFormatManager::readString(Core::Molecule& molecule,
                                   const std::string& string,
                                   const std::string& fileExtension) const
{
  FileFormat* format(filteredFormatFromFormatMap(
    fileExtension, FileFormat::Read | FileFormat::String, m_fileExtensions));
  if (!format)
    return false;

  unique_ptr<FileFormat> formatInstance(format->newInstance());
  return formatInstance->readString(string, molecule);
}

bool FileFormatManager::writeString(const Core::Molecule& molecule,
                                    std::string& string,
                                    const std::string& fileExtension) const
{
  FileFormat* format(filteredFormatFromFormatMap(
    fileExtension, FileFormat::Write | FileFormat::String, m_fileExtensions));
  if (!format)
    return false;

  unique_ptr<FileFormat> formatInstance(format->newInstance());
  return formatInstance->writeString(string, molecule);
}

bool FileFormatManager::registerFormat(FileFormat* format)
{
  return instance().addFormat(format);
}

bool FileFormatManager::unregisterFormat(const std::string& identifier)
{
  return instance().removeFormat(identifier);
}

bool FileFormatManager::addFormat(FileFormat* format)
{
  if (!format) {
    appendError("Supplied format was null.");
    return false;
  }
  if (m_identifiers.count(format->identifier()) > 0) {
    appendError("Format " + format->identifier() + " already loaded.");
    return false;
  }
  for (std::vector<FileFormat*>::const_iterator it = m_formats.begin();
       it != m_formats.end(); ++it) {
    if (*it == format) {
      appendError("The format object was already loaded.");
      return false;
    }
  }

  // If we got here then the format is unique enough to be added.
  size_t index = m_formats.size();
  m_formats.push_back(format);
  m_identifiers[format->identifier()].push_back(index);
  std::vector<std::string> mimes = format->mimeTypes();
  for (std::vector<std::string>::const_iterator it = mimes.begin();
       it != mimes.end(); ++it) {
    m_mimeTypes[*it].push_back(index);
  }
  std::vector<std::string> extensions = format->fileExtensions();
  for (std::vector<std::string>::const_iterator it = extensions.begin();
       it != extensions.end(); ++it) {
    m_fileExtensions[*it].push_back(index);
  }

  return true;
}

namespace {
// Lookup each key from "keys" in "map", and remove "val" from the Map's
// data value (which is a vector of ValueType)
template<typename Map, typename VectorOfKeys, typename ValueType>
void removeFromMap(Map& map, const VectorOfKeys& keys, const ValueType& val)
{
  typedef typename VectorOfKeys::const_iterator KeysIter;
  for (KeysIter key = keys.begin(), keyEnd = keys.end(); key != keyEnd; ++key) {
    typename Map::iterator mapMatch = map.find(*key);
    if (mapMatch == map.end())
      continue;
    typename Map::mapped_type& vec = mapMatch->second;
    if (vec.size() <= 1) {
      map.erase(*key);
    } else {
      typename Map::mapped_type::iterator newEnd =
        std::remove(vec.begin(), vec.end(), val);
      vec.resize(newEnd - vec.begin());
    }
  }
}
}

bool FileFormatManager::removeFormat(const std::string& identifier)
{
  FormatIdVector ids = m_identifiers[identifier];
  m_identifiers.erase(identifier);

  if (ids.empty())
    return false;

  for (FormatIdVector::const_iterator it = ids.begin(), itEnd = ids.end();
       it != itEnd; ++it) {
    FileFormat* fmt = m_formats[*it];

    if (fmt == nullptr)
      continue;

    removeFromMap(m_mimeTypes, fmt->mimeTypes(), *it);
    removeFromMap(m_fileExtensions, fmt->fileExtensions(), *it);

    m_formats[*it] = nullptr;
    delete fmt;
  }

  return true;
}

FileFormat* FileFormatManager::newFormatFromIdentifier(
  const std::string& id, FileFormat::Operations filter) const
{
  FileFormat* format(filteredFormatFromFormatMap(id, filter, m_identifiers));
  return format ? format->newInstance() : nullptr;
}

FileFormat* FileFormatManager::newFormatFromMimeType(
  const std::string& mime, FileFormat::Operations filter) const
{
  FileFormat* format(filteredFormatFromFormatMap(mime, filter, m_mimeTypes));
  return format ? format->newInstance() : nullptr;
}

FileFormat* FileFormatManager::newFormatFromFileExtension(
  const std::string& extension, FileFormat::Operations filter) const
{
  FileFormat* format(
    filteredFormatFromFormatMap(extension, filter, m_fileExtensions));
  return format ? format->newInstance() : nullptr;
}

std::vector<std::string> FileFormatManager::identifiers(
  FileFormat::Operations filter) const
{
  return filteredKeysFromFormatMap(filter, m_identifiers);
}

std::vector<std::string> FileFormatManager::mimeTypes(
  FileFormat::Operations filter) const
{
  return filteredKeysFromFormatMap(filter, m_mimeTypes);
}

std::vector<std::string> FileFormatManager::fileExtensions(
  FileFormat::Operations filter) const
{
  return filteredKeysFromFormatMap(filter, m_fileExtensions);
}

std::vector<const FileFormat*> FileFormatManager::fileFormats(
  FileFormat::Operations filter) const
{
  std::vector<const FileFormat*> result;

  for (std::vector<FileFormat*>::const_iterator it = m_formats.begin(),
                                                itEnd = m_formats.end();
       it != itEnd; ++it) {
    if (filter == FileFormat::None ||
        (filter & (*it)->supportedOperations()) == filter) {
      result.push_back(*it);
    }
  }
  return result;
}

std::vector<const FileFormat*> FileFormatManager::fileFormatsFromMimeType(
  const std::string& mimeType, FileFormat::Operations filter) const
{
  std::vector<FileFormat*> matches =
    filteredFormatsFromFormatMap(mimeType, filter, m_mimeTypes);

  return std::vector<const FileFormat*>(matches.begin(), matches.end());
}

std::vector<const FileFormat*> FileFormatManager::fileFormatsFromFileExtension(
  const std::string& extension, FileFormat::Operations filter) const
{
  std::vector<FileFormat*> matches =
    filteredFormatsFromFormatMap(extension, filter, m_fileExtensions);

  return std::vector<const FileFormat*>(matches.begin(), matches.end());
}

std::string FileFormatManager::error() const
{
  return m_error;
}

FileFormatManager::FileFormatManager()
{
  addFormat(new CmlFormat);
  addFormat(new CjsonFormat);
  addFormat(new GromacsFormat);
  addFormat(new MdlFormat);
  addFormat(new PoscarFormat);
  addFormat(new XyzFormat);
<<<<<<< HEAD
  addFormat(new TrrFormat);
=======
  addFormat(new LammpsFormat);
>>>>>>> da6ebb9f
}

FileFormatManager::~FileFormatManager()
{
  // Delete the file formats that were loaded.
  for (std::vector<FileFormat*>::const_iterator it = m_formats.begin();
       it != m_formats.end(); ++it) {
    delete (*it);
  }
  m_formats.clear();
}

std::vector<std::string> FileFormatManager::filteredKeysFromFormatMap(
  FileFormat::Operations filter,
  const FileFormatManager::FormatIdMap& fmap) const
{
  std::vector<std::string> result;
  for (FormatIdMap::const_iterator it = fmap.begin(); it != fmap.end(); ++it) {
    for (std::vector<size_t>::const_iterator formatIt = it->second.begin();
         formatIt != it->second.end(); ++formatIt) {
      if (filter == FileFormat::None ||
          (m_formats[*formatIt]->supportedOperations() & filter) == filter) {
        result.push_back(it->first);
        break;
      }
    }
  }
  return result;
}

std::vector<FileFormat*> FileFormatManager::filteredFormatsFromFormatMap(
  const std::string& key, FileFormat::Operations filter,
  const FileFormatManager::FormatIdMap& fmap) const
{
  std::vector<FileFormat*> result;

  FormatIdMap::const_iterator it = fmap.find(key);
  if (it != fmap.end())
    result = filteredFormatsFromFormatVector(filter, it->second);

  return result;
}

FileFormat* FileFormatManager::filteredFormatFromFormatMap(
  const std::string& key, FileFormat::Operations filter,
  const FileFormatManager::FormatIdMap& fmap) const
{
  FormatIdMap::const_iterator it = fmap.find(key);
  if (it != fmap.end())
    return filteredFormatFromFormatVector(filter, it->second);

  return nullptr;
}

std::vector<FileFormat*> FileFormatManager::filteredFormatsFromFormatVector(
  FileFormat::Operations filter,
  const FileFormatManager::FormatIdVector& v) const
{
  std::vector<FileFormat*> result;
  for (FormatIdVector::const_iterator it = v.begin(); it != v.end(); ++it) {
    if (filter == FileFormat::None ||
        (m_formats[*it]->supportedOperations() & filter) == filter) {
      result.push_back(m_formats[*it]);
    }
  }
  return result;
}

FileFormat* FileFormatManager::filteredFormatFromFormatVector(
  FileFormat::Operations filter,
  const FileFormatManager::FormatIdVector& v) const
{
  for (FormatIdVector::const_iterator it = v.begin(); it != v.end(); ++it) {
    if (filter == FileFormat::None ||
        (m_formats[*it]->supportedOperations() & filter) == filter) {
      return m_formats[*it];
    }
  }
  return nullptr;
}

void FileFormatManager::appendError(const std::string& errorMessage)
{
  m_error += errorMessage + "\n";
}

} // end Io namespace
} // end Avogadro namespace<|MERGE_RESOLUTION|>--- conflicted
+++ resolved
@@ -292,11 +292,8 @@
   addFormat(new MdlFormat);
   addFormat(new PoscarFormat);
   addFormat(new XyzFormat);
-<<<<<<< HEAD
   addFormat(new TrrFormat);
-=======
   addFormat(new LammpsFormat);
->>>>>>> da6ebb9f
 }
 
 FileFormatManager::~FileFormatManager()

--- conflicted
+++ resolved
@@ -3,14 +3,12 @@
   find_package(Qt6 COMPONENTS OpenGLWidgets REQUIRED)
 endif()
 
-<<<<<<< HEAD
 if(WIN32)
   # used for HTTPS (e.g., PQR, downloads, etc.)
   find_package(OpenSSL REQUIRED)
 endif()
-=======
+
 set(CMAKE_INCLUDE_CURRENT_DIR ON)
->>>>>>> d5ef43ca
 
 # Modify the output directory for the build tree.
 set(original_library_output_dir "${CMAKE_LIBRARY_OUTPUT_DIRECTORY}")

--- conflicted
+++ resolved
@@ -46,17 +46,13 @@
 {
   // Copy over any meshes
   for (Index i = 0; i < other.meshCount(); ++i) {
-<<<<<<< HEAD
-    Mesh *m = addMesh();
-=======
     Mesh* m = addMesh();
->>>>>>> 6c93575c
     *m = *other.mesh(i);
   }
 
   // Copy over any cubes
   for (Index i = 0; i < other.cubeCount(); ++i) {
-    Cube *c = addCube();
+    Cube* c = addCube();
     *c = *other.cube(i);
   }
 }
@@ -83,11 +79,7 @@
 
     // Copy over any meshes
     for (Index i = 0; i < other.meshCount(); ++i) {
-<<<<<<< HEAD
-      Mesh *m = addMesh();
-=======
       Mesh* m = addMesh();
->>>>>>> 6c93575c
       *m = *other.mesh(i);
     }
 
@@ -95,7 +87,7 @@
 
     // Copy over any cubes
     for (Index i = 0; i < other.cubeCount(); ++i) {
-      Cube *c = addCube();
+      Cube* c = addCube();
       *c = *other.cube(i);
     }
   }

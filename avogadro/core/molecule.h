--- conflicted
+++ resolved
@@ -523,11 +523,8 @@
   void addResidue(Residue& residue);
   Residue& residue(Index index);
 
-<<<<<<< HEAD
   Array<Residue>& residues() { return m_residues;}
   const Array<Residue>& residues() const { return m_residues;}
-=======
-  Array<Residue>& residues() { return m_residues; }
 
   /**  @return The number of atoms in the molecule. */
   Index atomCount() const;
@@ -650,7 +647,6 @@
   void swapBond(Index a, Index b);
   // channge the Atom index position
   void swapAtom(Index a, Index b);
->>>>>>> 17a04901
 
 protected:
   VariantMap m_data;

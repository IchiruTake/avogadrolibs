/******************************************************************************

  This source file is part of the Avogadro project.

  Copyright 2011-2012 Kitware, Inc.

  This source code is released under the New BSD License, (the "License").

  Unless required by applicable law or agreed to in writing, software
  distributed under the License is distributed on an "AS IS" BASIS,
  WITHOUT WARRANTIES OR CONDITIONS OF ANY KIND, either express or implied.
  See the License for the specific language governing permissions and
  limitations under the License.

******************************************************************************/

#ifndef AVOGADRO_CORE_MOLECULE_H
#define AVOGADRO_CORE_MOLECULE_H

#include "avogadrocore.h"

#include <string>
#include <vector>

#include "atom.h"
#include "bond.h"
#include "graph.h"
#include "variantmap.h"
#include "vector.h"

namespace Avogadro {
namespace Core {

class AVOGADROCORE_EXPORT Molecule
{
public:
  // construction and destruction
  Molecule();
  virtual ~Molecule();

  // properties
  size_t size() const;
  bool isEmpty() const;
  void setData(const std::string &name, const Variant &value);
  Variant data(const std::string &name) const;
  void setDataMap(const VariantMap &map);
  const VariantMap& dataMap() const;
  VariantMap& dataMap();

  std::vector<unsigned char>& atomicNumbers();
  const std::vector<Vector2>& atomPositions2d() const;
  std::vector<Vector2>& atomPositions2d();
  const std::vector<Vector3>& atomPositions3d() const;
  std::vector<Vector3>& atomPositions3d();
  const std::vector<unsigned char>& atomicNumbers() const;
  std::vector<std::pair<size_t, size_t> >& bondPairs();
  const std::vector<std::pair<size_t, size_t> >& bondPairs() const;
  std::vector<unsigned char>& bondOrders();
  const std::vector<unsigned char>& bondOrders() const;
  Graph& graph();
  const Graph& graph() const;

  // structure
  Atom addAtom(unsigned char atomicNumber);
  Atom atom(size_t index) const;
  size_t atomCount() const;
  Bond addBond(const Atom &a, const Atom &b, unsigned char bondOrder = 1);
  Bond bond(size_t index) const;
  Bond bond(const Atom &a, const Atom &b) const;

  /*!
   * \brief Get all bonds to \p a.
   * \return A vector of bonds to the supplied atom \p a.
   */
  std::vector<Bond> bonds(const Atom &a);

  size_t bondCount() const;

<<<<<<< HEAD
protected:
  mutable Graph m_graph; // A transformation of the molecule to a graph.
  mutable bool m_graphDirty; // Should the graph be rebuilt before returning it?
=======
  std::string formula() const;

private:
  Graph m_graph;
>>>>>>> 7478668b
  VariantMap m_data;
  std::vector<unsigned char> m_atomicNumbers;
  std::vector<Vector2> m_positions2d;
  std::vector<Vector3> m_positions3d;
  std::vector<std::pair<size_t, size_t> > m_bondPairs;
  std::vector<unsigned char> m_bondOrders;

  void updateGraph() const;
};

} // end Core namespace
} // end Avogadro namespace

#endif // AVOGADRO_CORE_MOLECULE_H<|MERGE_RESOLUTION|>--- conflicted
+++ resolved
@@ -76,16 +76,11 @@
 
   size_t bondCount() const;
 
-<<<<<<< HEAD
+  std::string formula() const;
+
 protected:
   mutable Graph m_graph; // A transformation of the molecule to a graph.
   mutable bool m_graphDirty; // Should the graph be rebuilt before returning it?
-=======
-  std::string formula() const;
-
-private:
-  Graph m_graph;
->>>>>>> 7478668b
   VariantMap m_data;
   std::vector<unsigned char> m_atomicNumbers;
   std::vector<Vector2> m_positions2d;
